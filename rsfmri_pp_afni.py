#! /usr/bin/env python3

# -*- coding: utf-8 -*-
"""
Created on Tue Apr  9 19:22:36 2019

@author: dzhu99

Resting state fMRI preprocessing script rewritten in Python
Call this script using: python rsfmri_pp_afni.py [options]

Rationale:
    -More tool support
    -Easier to maintain/change in the future
    -Better for larger scale programs
    -Ability to do unit testing

ToDo:
    -Test override ability

    -Run preprocessing on multiple subjects
"""

import argparse
import os
import subprocess
import sys
import shutil
import numpy as np
import dynamic_connectivity as dc
from multiprocessing import cpu_count

<<<<<<< HEAD
def record(text):
	"""
	Prints to both console and the specified output file 

	Parameters:
		text (String): the text to be written to the console and output file
	"""

	print(text)
	if output_file:
		output_file.write(str(text) + "\n")

def isclose(a, b, rel_tol=1e-09, abs_tol=0.0):
	"""
	Checks if two floats are equal

	Parameters:
		a (float/double): float to be checked for equivalence
		b (float/double): float be to checked for equivalence
		rel_tol (float/double): relative tolerance 
		abs_tol (float/double): absolute tolerance
	Returns:
		True if floats are equal, otherwise false
	"""
	return abs(a-b) <= max(rel_tol * max(abs(a), abs(b)), abs_tol)

def cpe_output(exception, text):
	"""
	Error message to be printed when a CalledProcessError is raised

	Parameters:
		exception (CallProcessError): caught exception
		text (String): error message to be printed
	"""
	record("Error raised on command: ")
	record(exception.cmd)				
	record(exception.output)
	record(text)

def parse_args(args):
	"""
	Creates a parser and parses arguments.

	View help for valid flags and inputs.

	Parameters:
		args (List): A list of arguments appropriate to the parser, often just sys.argv[-1:]
	Returns:
		A Namespace object that maps flags to their value according to the inputted args
	"""
	
	parser = argparse.ArgumentParser(
	    description="""Generates and runs an afni_proc.py script to preprocess resting state fMRI data""",
	    formatter_class=argparse.RawDescriptionHelpFormatter)

	# Optional Flags
	parser.add_argument("-t", "--trs_remove", action="store", default=5, type=int, metavar='TRs',
	                    help="""number of trs to remove at the beginning of the epi data
	                            (default = 5 trs)""")
	parser.add_argument("-d", "--dim_voxel", action="store", default=2.0, type=float, metavar='MM',
	                    help="voxel dimensions in mm that processed epi will be resampled to (default = 2.0 mm)")
	parser.add_argument("-b", "--bandpass", action="store", default=[0.01, 0.25], nargs=2, type=float, metavar="F",
	                    help="bandpass frequencies lower and upper limits (default = 0.01 0.25)")
	parser.add_argument("-v", "--volumes", action="store", default=0, type=int, metavar="V",
						help="""truncate the epi data to the inputted number of volumes, useful if subjects have data 
						with different numbers of volumes (default = no truncation)""")
	parser.add_argument("-f", "--fwhm", action="store", default=5.0, type=float, metavar="MM",
						help="the full width half maximum that is used when blurring (default = 5.0 mm)")
	parser.add_argument("-c", "--cores", action="store", default=cpu_count(), type=int, metavar="C",
	                    help="number of cores supplied to 3dDeconvolve (default = all cores)")
	parser.add_argument("-s", "--subj_id", action="store", default="sub", metavar="SUB",
	                    help="subject id (default = sub)")
	parser.add_argument("-T", "--time_step", action="store", default=0, type=float, metavar="TS",
						help="set the time step for bandpassing (default = ts in header info")


	parser.add_argument("-g", "--global_signal_regression", action="store_false", default=True,
						help="do not perform global signal regression (default = perform gsr)")		

	parser.add_argument("-r", "--rerun", action="store_true", default=False,
	                    help="""rerun preprocessing, override and delete previous results in 
	                    'Processed' folder (default = don't override)""")
	parser.add_argument("-m", "--motion_param", action="store_true", default=False,
	                    help="use 12 motion parameters for regression (default = 6 motion parameters)")
	parser.add_argument("-G", "--gm_blur", action="store_true", default=False,
	                     help="blur only in grey matter mask (default = blur in whole brain)")
	parser.add_argument("-n", "--nl_reg", action="store_true", default=False,
	                    help="use non-linear warp between anatomical and MNI template (default = linear warp)")

	# Required Inputs
	required = parser.add_argument_group("required arguments")
	required.add_argument("-e", "--epi", action="store", required=True,
	                      help="path to raw epi data")
	required.add_argument("-a", "--anat", action="store", required=True,
	                      help="path to raw anatomical data")
	required.add_argument("-o", "--out_dir", action="store", required=True, metavar="OUT",
	                      help="path to output directory")
	result = parser.parse_args(args)

	# Make sure inputted parameters are legal
	assert (os.path.isfile(result.epi)), "{} does not exist or is not a file".format(result.epi)
	assert (os.path.isfile(result.anat)), "{} does not exist or is not a file".format(result.ant)
	assert (result.trs_remove >= 0), "Cannot remove negative trs"
	assert (result.dim_voxel >= 0), "Cannot have a negative voxel dimension"
	assert (np.all(np.array(result.bandpass) > 0)), "Cannot have a negative frequency limit for bandpassing"
	assert (result.volumes > -1), "Number of volumes must be greater than 0"
	assert (result.cores > 0), "Number of cores used must be greater than 0"
	assert (result.time_step > -1), "Time step must be greater than 0"

	return result

def create_outdir(out_dir):
	"""
	Creates the output directory if it does not already exist. Intermediate
	directories will be created as well.

	Parameters: 
		out_dir (String): Path to location of where output directory is created
	Returns:
		Path to the created output directory. Should be of form "out_dir/Processed"
	"""
	output_dir = os.path.join(out_dir, "Processed/")
	if not os.path.exists(output_dir):
	    record("Creating output directory: " + output_dir)
	    os.makedirs(output_dir)
	else:
		record("Output directory already exists")

	assert os.path.isdir(output_dir), "Output directory was not created"
	return output_dir

def run_SSwarper(out_dir, subj_id, anat, template):
	"""
	Runs AFNI's @SSwarper with the inputted parameters if it has not already been performed

	Parameters:
		out_dir (String): Path to the output directory
		subj_id (String): Subject id
		anat (String): Path to the anatomical data
		mni (String): Path to the template to be used (Look at @SSWarper help page for more 
		information on templates)
	"""

	assert (os.path.isdir(out_dir)), "Output directory does not exist"
	assert (os.path.isfile(anat)), "Path to anatomical data does not exist"
	assert (os.path.isfile(template)), "Path to template does not exist"

	sswarper_outdir = os.path.join(out_dir, "SSwarper_Output")

    # Check if desired output exists already
	if (os.path.isdir(sswarper_outdir) and
        os.path.isfile(os.path.join(sswarper_outdir, "anatQQ.{}.nii".format(subj_id))) and
        os.path.isfile(os.path.join(sswarper_outdir, "anatQQ.{}.aff12.1D".format(subj_id))) and
        os.path.isfile(os.path.join(sswarper_outdir, "anatQQ.{}_WARP.nii".format(subj_id)))):
		record("@SSwarper has already been performed")

	else:
		record("Performing @SSwarper")
		record("Creating " + sswarper_outdir)

		if os.path.exists(sswarper_outdir):
			shutil.rmtree(sswarper_outdir)
		os.makedirs(sswarper_outdir)

		try: 
			record(subprocess.check_output([
			    "@SSwarper",
			    "-input", anat,
			    "-base", template,
			    "-subid", subj_id,
			    "-odir", sswarper_outdir], stderr=subprocess.STDOUT))

		except subprocess.CalledProcessError as e:
			cpe_output(e, "@SSWarper failed.")

	assert os.path.isdir(sswarper_outdir)
	assert os.path.isfile(os.path.join(sswarper_outdir, "anatQQ.{}.nii".format(subj_id)))
	assert os.path.isfile(os.path.join(sswarper_outdir, "anatQQ.{}.aff12.1D".format(subj_id)))
	assert os.path.isfile(os.path.join(sswarper_outdir, "anatQQ.{}_WARP.nii".format(subj_id)))

def truncate_epi(epi, out_dir, volumes):
	"""
	Truncates a copy of EPI data to the inputted number of volumes. Places this
	copy in the passed output directory

	Parameters:
		epi (String): Path to EPI data
		out_dir (String): Path to output directory where truncated EPI is placed
		volumes: The number of volumes that the EPI data is truncated to
	Returns:
		Path to the truncated EPI data
	"""

	assert (os.path.isfile(epi)), "Path to EPI data does not exist"
	assert (os.path.exists(out_dir)), "Output directory does not exist"
	assert (volumes > 0), "Desired volumes must be greater than 0"

	# Use afni's 3dinfo to check number of volumes in epi
	# Equivalent to shell command: 3dinfo -nv $epi
	subj_vol = int(subprocess.check_output(["3dinfo", "-nv", epi]))
	record("The current number of volumes is {}".format(subj_vol))

	if (subj_vol > volumes):
		record("Truncating to first {} volumes".format(volumes))
		epi_toVolumes = out_dir + "to{}".format(volumes)

		# Use afni's 3dTcat to truncate epi to inputted number of volumes
		# Equivalent to shell command: 3dTcat -prefix "${outdir}/to990" $epi'[0..989]
		try:
			record(subprocess.check_output([
				"3dTcat -prefix {} {}'[0..{}]'".format(epi_toVolumes, epi, volumes - 1)], 
				shell=True, stderr=subprocess.STDOUT))
			epi_toVolumes += "+orig."
			epi = epi_toVolumes
		except subprocess.CalledProcessError as e:
			cpe_output(e, "3dTcat failed.")

	try:
		check_vol = int(subprocess.check_output([
			"3dinfo", "-nv", epi]))
	except subprocess.CalledProcessError as e:
		cpe_output(e, "EPI does not exist") 
	
	assert (check_vol == volumes), "TCat EPI does not have the correct number of volumes"
	return epi

def set_gm_mask(rsproc):
	"""
	Modifies a RSproc file by supplying the grey matter mask as an input to the blur_in_mask
	function

	Parameters:
		rsproc (String): Path to the RSproc
	"""

	assert os.path.isfile(rsproc), "File does not exist"

	with open(rsproc, "r") as file:
		filedata = file.read()

	filedata = filedata.replace("-Mmask full_mask.$subj+tlrc", "-mask mask_GM_resam+tlrc")

	with open(rsproc, "w") as file:
		file.write(filedata)

def generate_afni_proc(args, template):
	"""
	Generates the afni_proc.py script according to the inputted parameters

	Parameters:
		args (Namespace): Container that holds the desired parameters for preprocessing that are mapped to flags
		template: The template that will be the base for alignment
	Returns:
		afni_proc.py script in list format separated by spaces.
		A name that corresponds to the preprocessing steps, used by to rename the output later
	"""

	assert os.path.isfile(template), "Template does not exist"

	name = "rsfmri_despike_toMNI_"
	sswarper_outdir = os.path.join(args.out_dir, "SSwarper_Output/")

	# Create afni_proc.py shell command
	record("Generating afni_proc.py script")
	afni_proc = [
	"afni_proc.py", 
	"-subj_id", args.subj_id,
	"-script", "RSproc.{}".format(args.subj_id), "-scr_overwrite",
	"-blocks", "despike", "align", "tlrc", "volreg", "mask", "blur", "scale", "regress",
	"-copy_anat"]
	
	if args.nl_reg:
		assert (os.path.isfile(os.path.join(sswarper_outdir, "anatSS.{}.nii".format(args.subj_id))))

		afni_proc.append(os.path.join(sswarper_outdir, "anatSS.{}.nii".format(args.subj_id)))
	else:
		assert (os.path.isfile(args.anat))

		afni_proc.append(args.anat)

	afni_proc.extend(["-anat_has_skull", "no",
	"-dsets", args.epi,
	"-tcat_remove_first_trs", str(args.trs_remove),
	"-align_opts_aea", "-giant_move", "-cost", "lpc+zz",
	"-volreg_align_to", "MIN_OUTLIER",
	"-volreg_align_e2a",
	"-volreg_tlrc_warp",
	"-tlrc_base", template,
	"-volreg_warp_dxyz", str(args.dim_voxel)])

	# Pass SSwarper output to afni_proc.py
	if args.nl_reg:
		afni_proc.extend([
			"-tlrc_NL_warp",
			"-tlrc_NL_warped_dsets",
			os.path.join(sswarper_outdir, "anatQQ.{}.nii".format(args.subj_id)),
			os.path.join(sswarper_outdir, "anatQQ.{}.aff12.1D".format(args.subj_id)),
			os.path.join(sswarper_outdir, "anatQQ.{}_WARP.nii".format(args.subj_id))])

	# If blurring only in grey matter, supply the blur in mask option.
	# But this does not supply the grey matter mask, must call set_gm_mask
	# afterwards to correctly modify the RSproc script to use the AFNI
	# generated grey matter mask.
	afni_proc.extend(["-blur_size", str(args.fwhm)])
	name += str(args.fwhm) + "mmSmooth_"

	if args.gm_blur:
		afni_proc.extend(["-blur_in_mask", "yes"])


	afni_proc.extend([
		"-mask_segment_anat", "yes",
		"-mask_segment_erode", "yes",
		"-regress_motion_per_run",
		"-regress_bandpass", str(args.bandpass[0]), str(args.bandpass[1]),
		"-regress_apply_mot_types", "demean"])
	name += "bandpass_"

	# Regress 12 motion parameters
	if args.motion_param:
		afni_proc.append("deriv")

	# Global Signal Regression
	if args.global_signal_regression:
		afni_proc.extend(["-regress_ROI", "brain"])
		name += "gsregress_"


	afni_proc.extend([
		"-regress_opts_3dD",
		"-jobs", str(args.cores),
		"-regress_run_clustsim", "no"])

	assert (all(isinstance(param, str) for param in afni_proc)), "Not all parameters are strings"

	if name[-1] == "_":
		name = name[:-1]

	return afni_proc, name

def set_epi_tr(epi, tr):
	"""
	Modifies the tr header information of the EPI data

	Parameters:
		epi (String): Path to the EPI dat
		tr (float): The time step
	"""

	assert (os.path.isfile(epi))
	assert (tr > 0)

	record("Ensuring TR in EPI header info is correct.")
	# Equivalent to shell command: 3dinfo -tr $epi
	curr_tr = float(subprocess.check_output(["3dinfo", "-tr", epi]))
	record("The current TR is {}".format(curr_tr))

	if (not isclose(curr_tr, tr)):
		record("Modifying TR from {} to be {}".format(curr_tr, tr))
		# Equivalent to shell command: 3drefit -TR $epi
		record(subprocess.check_output(["3drefit", "-TR", str(tr), epi]))

	check_tr = float(subprocess.check_output(["3dinfo", "-tr", epi]))

	assert (isclose(check_tr, tr)), "TR was not modified correctly"

def create_EM_snapshot(volreg_epi, subj_id, out_dir, template):
	"""
	Creates a snapshot to check for alignment between the processed epi and
	an inputted template

	Parameters:
		volreg_epi (String): Path to the epi after volume registration step
		subj_id (String): Subject id
		out_dir (String): Path to output directory
		template (String): Path to the template that was used for registration
	"""

	assert (os.path.isfile(volreg_epi + "HEAD"))
	assert (os.path.isfile(volreg_epi + "BRIK"))
	assert (os.path.isdir(out_dir))
	assert (os.path.isfile(template))

	try:
		# Equivalent to shell command: @snapshot_volreg $template $subj.results/pb03.$subj.r01.volreg+tlrc. $outdir/EM_$subj.jpg
		# Names snapshot EM_$subj.jpg
		record(subprocess.check_output([
		"@snapshot_volreg", template, volreg_epi, os.path.join(out_dir, "EM_{}.jpg".format(subj_id))], stderr=subprocess.STDOUT))
	except subprocess.CalledProcessError as e:
		cpe_output(e, "Error creating the EPI on MNI registration snapshot")

def create_seed_based_network(epi, out_dir, seed):
	"""
	Seed based analysis - Creates a correlation map based on the time course 
	of the seed region. Will create intermediate directories when saving to 
	output directory.

	Parameters:
		epi (String): Path to the processed EPI data
		out_dir (String): Path to the output directory
		seed (String): Path to a seed ROI in NIFTI format
	"""
	assert (os.path.isfile(epi))
	assert (os.path.isfile(seed))

	record("Creating seed based correlation map")
	data, seed, header = dc.read_data(epi, seed)
	seed_tc = dc.extract_seed_tc(seed, data)
	correlation = dc.calculate_static_corr(seed_tc, data)
	output_name = os.path.basename(epi)
	output_name = output_name[:output_name.find(".nii")]
	dc.save_output(correlation, header, output_name + "_DMNStaticCorr", out_dir)

def afni_to_nifti(afni_file, name=""):
	"""
	Converts an AFNI file format (.HEAD/.BRIK) to NIFTI file format (.nii).
	Names the outputed NIFTI file if passed a name parameter

	Parameter:
		afni_file (String): Path to the file in AFNI format
		name (String): Name of converted file
	"""

	assert (os.path.isfile(afni_file + "HEAD"))
	assert (os.path.isfile(afni_file + "BRIK"))

	record("Converting from AFNI to NIFTI")
	try:
		# Equivalent to shell command: 
		# 3dAFNItoNIFTI -prefix $name $afni_file 
		command = ["3dAFNItoNIFTI"]
		if name:
			command.extend(["-prefix", name])
		command.append(afni_file)
		record(subprocess.check_output(command, stderr=subprocess.STDOUT))

		return name + ".nii"

	except subprocess.CalledProcessError as e:
		cpe_output(e, "Error converting file to NIFTI")

def move_to_outdir(out_dir, *args):
	"""
	Moves any number of files into out_dir

	Parameters:
		*args (String): Path to files
		out_dir (String): Path to the output directory
	"""

	assert (os.path.isdir(out_dir))

	for file in args:
		shutil.move(file, out_dir)

def clean(subj_id):
	"""
	Removes previous {sub}.results directories from pwd

	Parameter:
		subj_id (String): Subject Id
	"""
	old_dir = "{}.results".format(subj_id)

	if (os.path.isdir(old_dir)):
		record("Clean - Removing {}".format(old_dir))
		shutil.rmtree(old_dir)

def run():
	"""
	Runs this script

	"""
	mni = "MNI152_T1_1mm_SSW.nii"
	seed = "FIND_pCC.nii"
	args = parse_args(sys.argv[1:])

	clean(args.subj_id)

	os.environ['OMP_NUM_THREADS'] = str(args.cores)

	# outdir = outdir/Processed/
	args.out_dir = create_outdir(args.out_dir)
	results_dir = "{}.results".format(args.subj_id)
	afni_final = os.path.join(results_dir, "errts.{}.tproject+tlrc.".format(args.subj_id))
	result = os.path.join(args.out_dir, afni_final)

	if (os.path.isfile(result + "HEAD") and os.path.isfile(result + "BRIK")
		and not args.rerun):
		record("Data has already been preprocessed.")
		record("Results of preprocessing are the following files: ")
		record(result + "HEAD")
		record(result + "BRIK")
		record("Use flag -r/--rerun to override results and rerun the preprocessing")
		return
	
	else:
		if os.path.isdir(os.path.join(args.out_dir, results_dir)):
			record("Overriding and deleting: {}". format(os.path.join(args.out_dir, results_dir)))
			shutil.rmtree(os.path.join(args.out_dir, results_dir))

		if args.nl_reg:
			run_SSwarper(args.out_dir, args.subj_id, args.anat, mni)
		if args.volumes:
			args.epi = truncate_epi()
		if args.time_step:
			set_epi_tr(args.epi, args.time_step)

		afni_proc, name = generate_afni_proc(args, mni)
		# Execute afni_proc.py, creates RSproc.$subj script
		try:
			record(subprocess.check_output(afni_proc, stderr=subprocess.STDOUT))
		except subprocess.CalledProcessError as e:
			cpe_output(e, "Failed to generate RSproc.")

		rsproc = "RSproc.{}".format(args.subj_id)
		if args.gm_blur:
			set_gm_mask(rsproc)

		# Execute RSproc.$subj
		try:
			record(subprocess.check_output(["tcsh", "-xef", rsproc], stderr=subprocess.STDOUT))
		except subprocess.CalledProcessError as e:
			cpe_output(e, "Preprocessing failed in RSproc")

		# Rename and convert errts.tproject and move $sub.results
		name = afni_to_nifti(afni_final, name)

		create_seed_based_network(name, args.out_dir, seed)
		shutil.move(name, results_dir)


		create_EM_snapshot(os.path.join(results_dir, "pb02.{}.r01.volreg+tlrc.".format(args.subj_id)), 
			args.subj_id, args.out_dir, mni)

		record("Finished preprocessing, moving results to output directory")
		move_to_outdir(args.out_dir, rsproc, file, results_dir)


if __name__ == "__main__":

	# All output is written to rsfmri_pp_afni_output.txt for verification
	# in case errors occur
	file = os.path.basename(__file__)
	file = file[:file.find(".py")] + "_output.txt"
	output_file = open(file, "w")

	run()
	
=======
"""
PreprocessingPipeline is meant to preprocess rsFMRI data through the AFNI
software package. 
"""
class PreprocessingPipeline(object):

    mni = "MNI152_T1_2mm_SSW.nii"

    def __init__(self, output_file="rsfmri_pp_afni_output.txt"):
        self.output_file = open(output_file, "w")

    def record(text):
        """
        Prints to both console and the specified output file 

        Parameters:
                text (String): the text to be written to the console and output file
        """

        print(text)
        self.output_file.write(str(text) + "\n")

    def isclose(a, b, rel_tol=1e-09, abs_tol=0.0):
        """
        Checks if two floats are equal

        Parameters:
                a (float/double): float to be checked for equivalence
                b (float/double): float be to checked for equivalence
                rel_tol (float/double): relative tolerance 
                abs_tol (float/double): absolute tolerance
        Returns:
                True if floats are equal, otherwise false
        """
        return abs(a - b) <= max(rel_tol * max(abs(a), abs(b)), abs_tol)

    def cpe_output(exception, text):
        """
        Error message to be printed when a CalledProcessError is raised

        Parameters:
                exception (CallProcessError): caught exception
                text (String): error message to be printed
        """
        record("Error raised on command: ")
        record(exception.cmd)
        record(exception.output)
        record(text)

    def create_outdir(out_dir):
        """
        Creates the output directory if it does not already exist. Intermediate
        directories will be created as well.

        Parameters: 
                out_dir (String): Path to location of where output directory is created
        Returns:
                Path to the created output directory. Should be of form "out_dir/Processed"
        """

        output_dir = os.path.join(out_dir, "Processed/")
        if not os.path.exists(output_dir):
            record("Creating output directory: " + output_dir)
            os.makedirs(output_dir)
        else:
            record("Output directory already exists")

        assert os.path.isdir(output_dir), "Output directory was not created"
        return output_dir

    def run_SSwarper(out_dir, subj_id, anat, template):
        """
        Runs AFNI's @SSwarper with the inputted parameters if it has not already been performed

        Parameters:
                out_dir (String): Path to the output directory
                subj_id (String): Subject id
                anat (String): Path to the anatomical data
                mni (String): Path to the template to be used (Look at @SSWarper help page for more 
                information on templates)
        """

        assert (os.path.isdir(out_dir)), "Output directory does not exist"
        assert (os.path.isfile(anat)), "Path to anatomical data does not exist"
        assert (os.path.isfile(template)), "Path to template does not exist"

        sswarper_outdir = os.path.join(out_dir, "SSwarper_Output/")

    # Check if desired output exists already
        if (os.path.isdir(sswarper_outdir) and
            os.path.isfile(os.path.join(sswarper_outdir, "anatQQ.{}.nii".format(subj_id))) and
            os.path.isfile(os.path.join(sswarper_outdir, "anatQQ.{}.aff12.1D".format(subj_id))) and
                os.path.isfile(os.path.join(sswarper_outdir, "anatQQ.{}_WARP.nii".format(subj_id)))):
            record("@SSwarper has already been performed")

        else:
            record("Performing @SSwarper")
            record("Creating " + sswarper_outdir)

            if os.path.exists(sswarper_outdir):
                shutil.rmtree(sswarper_outdir)
            os.makedirs(sswarper_outdir)

            try:
                record(subprocess.check_output([
                    "@SSwarper",
                    "-input", anat,
                    "-base", template,
                    "-subid", subj_id,
                    "-odir", sswarper_outdir], stderr=subprocess.STDOUT))

            except subprocess.CalledProcessError as e:
                cpe_output(e, "@SSWarper failed.")

        assert os.path.isdir(sswarper_outdir)
        assert os.path.isfile(os.path.join(sswarper_outdir, "anatQQ.{}.nii".format(subj_id)))
        assert os.path.isfile(os.path.join(sswarper_outdir, "anatQQ.{}.aff12.1D".format(subj_id)))
        assert os.path.isfile(os.path.join(sswarper_outdir, "anatQQ.{}_WARP.nii".format(subj_id)))

    def truncate_epi(epi, out_dir, volumes):
        """
        Truncates a copy of EPI data to the inputted number of volumes. Places this
        copy in the passed output directory

        Parameters:
                epi (String): Path to EPI data
                out_dir (String): Path to output directory where truncated EPI is placed
                volumes: The number of volumes that the EPI data is truncated to
        Returns:
                Path to the truncated EPI data
        """

        assert (os.path.isfile(epi)), "Path to EPI data does not exist"
        assert (os.path.exists(out_dir)), "Output directory does not exist"
        assert (volumes > 0), "Desired volumes must be greater than 0"

        # Use afni's 3dinfo to check number of volumes in epi
        # Equivalent to shell command: 3dinfo -nv $epi
        subj_vol = int(subprocess.check_output(["3dinfo", "-nv", epi]))
        record("The current number of volumes is {}".format(subj_vol))

        if (subj_vol > volumes):
            record("Truncating to first {} volumes".format(volumes))
            epi_toVolumes = out_dir + "to{}".format(volumes)

            # Use afni's 3dTcat to truncate epi to inputted number of volumes
            # Equivalent to shell command: 3dTcat -prefix "${outdir}/to990" $epi'[0..989]
            try:
                record(subprocess.check_output([
                    "3dTcat -prefix {} {}'[0..{}]'".format(epi_toVolumes, epi, volumes - 1)],
                    shell=True, stderr=subprocess.STDOUT))
                epi_toVolumes += "+orig."
                epi = epi_toVolumes
            except subprocess.CalledProcessError as e:
                cpe_output(e, "3dTcat failed.")

        try:
            check_vol = int(subprocess.check_output([
                "3dinfo", "-nv", epi]))
        except subprocess.CalledProcessError as e:
            cpe_output(e, "EPI does not exist")

        assert (check_vol == volumes), "TCat EPI does not have the correct number of volumes"
        return epi

    def set_gm_mask(rsproc):
        """
        Modifies a RSproc file by supplying the grey matter mask as an input to the blur_in_mask
        function

        Parameters:
                rsproc (String): Path to the RSproc
        """

        assert os.path.isfile(rsproc), "File does not exist"

        with open(rsproc, "r") as file:
            filedata = file.read()

        filedata = filedata.replace("-Mmask full_mask.$subj+tlrc", "-mask mask_GM_resam+tlrc")

        with open(rsproc, "w") as file:
            file.write(filedata)

    def generate_afni_proc(args, template):
        """
        Generates the afni_proc.py script according to the inputted parameters

        Parameters:
                args (Namespace): Container that holds the desired parameters for preprocessing that are mapped to flags
                template: The template that will be the base for alignment
        Returns:
                afni_proc.py script in list format separated by spaces.
                A name that corresponds to the preprocessing steps, used by to rename the output later
        """

        assert os.path.isfile(template), "Template does not exist"

        name = "rsfmri_despike_toMNI_"
        sswarper_outdir = os.path.join(args.out_dir, "SSwarper_Output/")

        # Create afni_proc.py shell command
        record("Generating afni_proc.py script")
        afni_proc = [
            "afni_proc.py",
            "-subj_id", args.subj_id,
            "-script", "RSproc.{}".format(args.subj_id), "-scr_overwrite",
            "-blocks", "despike", "align", "tlrc", "volreg", "mask", "blur", "scale", "regress",
            "-copy_anat"]

        if args.nl_reg:
            assert (os.path.isfile(os.path.join(sswarper_outdir, "anatSS.{}.nii".format(args.subj_id))))

            afni_proc.append(os.path.join(sswarper_outdir, "anatSS.{}.nii".format(args.subj_id)))
        else:
            assert (os.path.isfile(args.anat))

            afni_proc.append(args.anat)

        afni_proc.extend(["-anat_has_skull", "no",
                          "-dsets", args.epi,
                          "-tcat_remove_first_trs", str(args.trs_remove),
                          "-align_opts_aea", "-giant_move", "-cost", "lpc+zz",
                          "-volreg_align_to", "MIN_OUTLIER",
                          "-volreg_align_e2a",
                          "-volreg_tlrc_warp",
                          "-tlrc_base", template,
                          "-volreg_warp_dxyz", str(args.dim_voxel)])

        # Pass SSwarper output to afni_proc.py
        if args.nl_reg:
            afni_proc.extend([
                "-tlrc_NL_warp",
                "-tlrc_NL_warped_dsets",
                os.path.join(sswarper_outdir, "anatQQ.{}.nii".format(args.subj_id)),
                os.path.join(sswarper_outdir, "anatQQ.{}.aff12.1D".format(args.subj_id)),
                os.path.join(sswarper_outdir, "anatQQ.{}_WARP.nii".format(args.subj_id))])

        # If blurring only in grey matter, supply the blur in mask option.
        # But this does not supply the grey matter mask, must call set_gm_mask
        # afterwards to correctly modify the RSproc script to use the AFNI
        # generated grey matter mask.
        afni_proc.extend(["-blur_size", str(args.fwhm)])
        name += str(args.fwhm) + "mmSmooth_"

        if args.gm_blur:
            afni_proc.extend(["-blur_in_mask", "yes"])

        afni_proc.extend([
            "-mask_segment_anat", "yes",
            "-mask_segment_erode", "yes",
            "-regress_motion_per_run",
            "-regress_bandpass", str(args.bandpass[0]), str(args.bandpass[1]),
            "-regress_apply_mot_types", "demean"])
        name += "bandpass_"

        # Regress 12 motion parameters
        if args.motion_param:
            afni_proc.append("deriv")

        # Global Signal Regression
        if args.global_signal_regression:
            afni_proc.extend(["-regress_ROI", "brain"])
            name += "gsregress_"

        afni_proc.extend([
            "-regress_opts_3dD",
            "-jobs", str(args.cores),
            "-regress_run_clustsim", "no"])

        assert (all(isinstance(param, str) for param in afni_proc)), "Not all parameters are strings"

        if name[-1] == "_":
            name = name[:-1]

        return afni_proc, name

    def set_epi_tr(epi, tr):
        """
        Modifies the tr header information of the EPI data

        Parameters:
                epi (String): Path to the EPI dat
                tr (float): The time step
        """

        assert (os.path.isfile(epi))
        assert (tr > 0)

        record("Ensuring TR in EPI header info is correct.")
        # Equivalent to shell command: 3dinfo -tr $epi
        curr_tr = float(subprocess.check_output(["3dinfo", "-tr", epi]))
        record("The current TR is {}".format(curr_tr))

        if (not isclose(curr_tr, tr)):
            record("Modifying TR from {} to be {}".format(curr_tr, tr))
            # Equivalent to shell command: 3drefit -TR $epi
            record(subprocess.check_output(["3drefit", "-TR", str(tr), epi]))

        check_tr = float(subprocess.check_output(["3dinfo", "-tr", epi]))

        assert (isclose(check_tr, tr)), "TR was not modified correctly"

    def create_EM_snapshot(volreg_epi, subj_id, out_dir, template):
        """
        Creates a snapshot to check for alignment between the processed epi and
        an inputted template

        Parameters:
                volreg_epi (String): Path to the processed epi
                subj_id (String): Subject id
                out_dir (String): Path to output directory
                template (String): Path to the template that was used for registration
        """

        assert (os.path.isfile(volreg_epi + "HEAD"))
        assert (os.path.isfile(volreg_epi + "BRIK"))
        assert (os.path.isdir(out_dir))
        assert (os.path.isfile(template))

        try:
            # Equivalent to shell command: @snapshot_volreg $template $subj.results/pb03.$subj.r01.volreg+tlrc. $outdir/EM_$subj.jpg
            # Names snapshot EM_$subj.jpg
            record(subprocess.check_output([
                "@snapshot_volreg", template, volreg_epi, os.path.join(out_dir, "EM_{}.jpg".format(subj_id))], stderr=subprocess.STDOUT))
        except subprocess.CalledProcessError as e:
            cpe_output(e, "Error creating the EPI on MNI registration snapshot")

    def create_seed_based_network(epi, out_dir, seed):
        """
        Seed based analysis - Creates a correlation map based on the time course 
        of the seed region. Will create intermediate directories when saving to 
        output directory.

        Parameters:
                epi (String): Path to the processed EPI data
                out_dir (String): Path to the output directory
                seed (String): Path to a seed ROI in NIFTI format
        """
        assert (os.path.isfile(epi))
        assert (os.path.isfile(seed))

        record("Creating seed based correlation map")
        data, seed, header = dc.read_data(epi, seed)
        seed_tc = dc.extract_seed_tc(seed, data)
        correlation = dc.calculate_static_corr(seed_tc, data)
        output_name = os.path.basename(epi)
        output_name = output_name[:output_name.find(".nii")]
        dc.save_output(correlation, header, output_name + "_DMNStaticCorr", out_dir)

    def afni_to_nifti(afni_file, name=""):
        """
        Converts an AFNI file format (.HEAD/.BRIK) to NIFTI file format (.nii).
        Names the outputed NIFTI file if passed a name parameter

        Parameter:
                afni_file (String): Path to the file in AFNI format
                name (String): Name of converted file
        """

        assert (os.path.isfile(afni_file + "HEAD"))
        assert (os.path.isfile(afni_file + "BRIK"))

        record("Converting from AFNI to NIFTI")
        try:
            # Equivalent to shell command:
            # 3dAFNItoNIFTI -prefix $name $afni_file
            command = ["3dAFNItoNIFTI"]
            if name:
                command.extend(["-prefix", name])
            command.append(afni_file)
            record(subprocess.check_output(command, stderr=subprocess.STDOUT))

        except subprocess.CalledProcessError as e:
            cpe_output(e, "Error converting file to NIFTI")

    def move_to_outdir(out_dir, *args):
        """
        Moves any number of files into out_dir

        Parameters:
                *args (String): Path to files
                out_dir (String): Path to the output directory
        """

        assert (os.path.isdir(out_dir))

        for file in args:
            shutil.move(file, out_dir)

    def clean(subj_id):
        """
        Removes previous {sub}.results directories from pwd

        Parameter:
                subj_id (String): Subject Id
        """
        old_dir = "{}.results".format(subj_id)

        if (os.path.isdir(old_dir)):
            record("Clean - Removing {}".format(old_dir))
            shutil.rmtree(old_dir)

    def run(args):
        """
        Runs this preprocessing pipeline

        """
        clean(args.subj_id)

        os.environ['OMP_NUM_THREADS'] = args.cores

        # outdir = outdir/Processed/
        args.out_dir = create_outdir(args.out_dir)
        results_dir = "{}.results".format(args.subj_id)
        afni_final = os.path.join(results_dir, "errts.{}.tproject+tlrc".format(subj_id))
        result = os.path.join(args.out_dir, afni_final)

        if (os.path.isfile(result + ".HEAD") and os.path.isfile(result + ".BRIK")
                and not args.rerun):
            record("Data has already been preprocessed.")
            record("Results of preprocessing are the following files: ")
            record(result + ".HEAD")
            record(result + ".BRIK")
            record("Use flag -r/--rerun to override results and rerun the preprocessing")
            return

        else:
            if os.path.isdir(args.out_dir):
                record("Overriding and deleting previous 'Processed' directory.")
                shutil.rmtree(args.out_dir)
            os.mkdir(args.out_dir)

            if args.nl_reg:
                run_SSwarper(args.out_dir, args.subj_id, args.anat, mni)
            if args.volumes:
                args.epi = truncate_epi()
            if args.time_step:
                set_epi_tr(args.epi, args.time_step)

            afni_proc, name = generate_afni_proc(args, mni)
            # Execute afni_proc.py, creates RSproc.$subj script
            try:
                record(subprocess.check_output(afni_proc, stderr=subprocess.STDOUT))
            except subprocess.CalledProcessError as e:
                cpe_output(e, "Failed to generate RSproc.")

            rsproc = "RSproc.{}".format(args.subj_id)
            if args.gm_blur:
                set_gm_mask(rsproc)

            # Execute RSproc.$subj
            try:
                record(subprocess.check_output(["tcsh", "-xef", rsproc]), stderr=subprocess.STDOUT)
            except subprocess.CalledProcessError as e:
                cpe_output(e, "Preprocessing failed in RSproc")

            # Rename and convert errts.tproject and move $sub.results
            afni_to_nifti(afni_final, name)
            shutil.move(name + ".nii", results_dir)

            record("Finished preprocessing, moving results to output directory")
            move_to_outdir(args.out_dir, rsproc, file, results_dir)
>>>>>>> f3010a1b
<|MERGE_RESOLUTION|>--- conflicted
+++ resolved
@@ -30,557 +30,6 @@
 import dynamic_connectivity as dc
 from multiprocessing import cpu_count
 
-<<<<<<< HEAD
-def record(text):
-	"""
-	Prints to both console and the specified output file 
-
-	Parameters:
-		text (String): the text to be written to the console and output file
-	"""
-
-	print(text)
-	if output_file:
-		output_file.write(str(text) + "\n")
-
-def isclose(a, b, rel_tol=1e-09, abs_tol=0.0):
-	"""
-	Checks if two floats are equal
-
-	Parameters:
-		a (float/double): float to be checked for equivalence
-		b (float/double): float be to checked for equivalence
-		rel_tol (float/double): relative tolerance 
-		abs_tol (float/double): absolute tolerance
-	Returns:
-		True if floats are equal, otherwise false
-	"""
-	return abs(a-b) <= max(rel_tol * max(abs(a), abs(b)), abs_tol)
-
-def cpe_output(exception, text):
-	"""
-	Error message to be printed when a CalledProcessError is raised
-
-	Parameters:
-		exception (CallProcessError): caught exception
-		text (String): error message to be printed
-	"""
-	record("Error raised on command: ")
-	record(exception.cmd)				
-	record(exception.output)
-	record(text)
-
-def parse_args(args):
-	"""
-	Creates a parser and parses arguments.
-
-	View help for valid flags and inputs.
-
-	Parameters:
-		args (List): A list of arguments appropriate to the parser, often just sys.argv[-1:]
-	Returns:
-		A Namespace object that maps flags to their value according to the inputted args
-	"""
-	
-	parser = argparse.ArgumentParser(
-	    description="""Generates and runs an afni_proc.py script to preprocess resting state fMRI data""",
-	    formatter_class=argparse.RawDescriptionHelpFormatter)
-
-	# Optional Flags
-	parser.add_argument("-t", "--trs_remove", action="store", default=5, type=int, metavar='TRs',
-	                    help="""number of trs to remove at the beginning of the epi data
-	                            (default = 5 trs)""")
-	parser.add_argument("-d", "--dim_voxel", action="store", default=2.0, type=float, metavar='MM',
-	                    help="voxel dimensions in mm that processed epi will be resampled to (default = 2.0 mm)")
-	parser.add_argument("-b", "--bandpass", action="store", default=[0.01, 0.25], nargs=2, type=float, metavar="F",
-	                    help="bandpass frequencies lower and upper limits (default = 0.01 0.25)")
-	parser.add_argument("-v", "--volumes", action="store", default=0, type=int, metavar="V",
-						help="""truncate the epi data to the inputted number of volumes, useful if subjects have data 
-						with different numbers of volumes (default = no truncation)""")
-	parser.add_argument("-f", "--fwhm", action="store", default=5.0, type=float, metavar="MM",
-						help="the full width half maximum that is used when blurring (default = 5.0 mm)")
-	parser.add_argument("-c", "--cores", action="store", default=cpu_count(), type=int, metavar="C",
-	                    help="number of cores supplied to 3dDeconvolve (default = all cores)")
-	parser.add_argument("-s", "--subj_id", action="store", default="sub", metavar="SUB",
-	                    help="subject id (default = sub)")
-	parser.add_argument("-T", "--time_step", action="store", default=0, type=float, metavar="TS",
-						help="set the time step for bandpassing (default = ts in header info")
-
-
-	parser.add_argument("-g", "--global_signal_regression", action="store_false", default=True,
-						help="do not perform global signal regression (default = perform gsr)")		
-
-	parser.add_argument("-r", "--rerun", action="store_true", default=False,
-	                    help="""rerun preprocessing, override and delete previous results in 
-	                    'Processed' folder (default = don't override)""")
-	parser.add_argument("-m", "--motion_param", action="store_true", default=False,
-	                    help="use 12 motion parameters for regression (default = 6 motion parameters)")
-	parser.add_argument("-G", "--gm_blur", action="store_true", default=False,
-	                     help="blur only in grey matter mask (default = blur in whole brain)")
-	parser.add_argument("-n", "--nl_reg", action="store_true", default=False,
-	                    help="use non-linear warp between anatomical and MNI template (default = linear warp)")
-
-	# Required Inputs
-	required = parser.add_argument_group("required arguments")
-	required.add_argument("-e", "--epi", action="store", required=True,
-	                      help="path to raw epi data")
-	required.add_argument("-a", "--anat", action="store", required=True,
-	                      help="path to raw anatomical data")
-	required.add_argument("-o", "--out_dir", action="store", required=True, metavar="OUT",
-	                      help="path to output directory")
-	result = parser.parse_args(args)
-
-	# Make sure inputted parameters are legal
-	assert (os.path.isfile(result.epi)), "{} does not exist or is not a file".format(result.epi)
-	assert (os.path.isfile(result.anat)), "{} does not exist or is not a file".format(result.ant)
-	assert (result.trs_remove >= 0), "Cannot remove negative trs"
-	assert (result.dim_voxel >= 0), "Cannot have a negative voxel dimension"
-	assert (np.all(np.array(result.bandpass) > 0)), "Cannot have a negative frequency limit for bandpassing"
-	assert (result.volumes > -1), "Number of volumes must be greater than 0"
-	assert (result.cores > 0), "Number of cores used must be greater than 0"
-	assert (result.time_step > -1), "Time step must be greater than 0"
-
-	return result
-
-def create_outdir(out_dir):
-	"""
-	Creates the output directory if it does not already exist. Intermediate
-	directories will be created as well.
-
-	Parameters: 
-		out_dir (String): Path to location of where output directory is created
-	Returns:
-		Path to the created output directory. Should be of form "out_dir/Processed"
-	"""
-	output_dir = os.path.join(out_dir, "Processed/")
-	if not os.path.exists(output_dir):
-	    record("Creating output directory: " + output_dir)
-	    os.makedirs(output_dir)
-	else:
-		record("Output directory already exists")
-
-	assert os.path.isdir(output_dir), "Output directory was not created"
-	return output_dir
-
-def run_SSwarper(out_dir, subj_id, anat, template):
-	"""
-	Runs AFNI's @SSwarper with the inputted parameters if it has not already been performed
-
-	Parameters:
-		out_dir (String): Path to the output directory
-		subj_id (String): Subject id
-		anat (String): Path to the anatomical data
-		mni (String): Path to the template to be used (Look at @SSWarper help page for more 
-		information on templates)
-	"""
-
-	assert (os.path.isdir(out_dir)), "Output directory does not exist"
-	assert (os.path.isfile(anat)), "Path to anatomical data does not exist"
-	assert (os.path.isfile(template)), "Path to template does not exist"
-
-	sswarper_outdir = os.path.join(out_dir, "SSwarper_Output")
-
-    # Check if desired output exists already
-	if (os.path.isdir(sswarper_outdir) and
-        os.path.isfile(os.path.join(sswarper_outdir, "anatQQ.{}.nii".format(subj_id))) and
-        os.path.isfile(os.path.join(sswarper_outdir, "anatQQ.{}.aff12.1D".format(subj_id))) and
-        os.path.isfile(os.path.join(sswarper_outdir, "anatQQ.{}_WARP.nii".format(subj_id)))):
-		record("@SSwarper has already been performed")
-
-	else:
-		record("Performing @SSwarper")
-		record("Creating " + sswarper_outdir)
-
-		if os.path.exists(sswarper_outdir):
-			shutil.rmtree(sswarper_outdir)
-		os.makedirs(sswarper_outdir)
-
-		try: 
-			record(subprocess.check_output([
-			    "@SSwarper",
-			    "-input", anat,
-			    "-base", template,
-			    "-subid", subj_id,
-			    "-odir", sswarper_outdir], stderr=subprocess.STDOUT))
-
-		except subprocess.CalledProcessError as e:
-			cpe_output(e, "@SSWarper failed.")
-
-	assert os.path.isdir(sswarper_outdir)
-	assert os.path.isfile(os.path.join(sswarper_outdir, "anatQQ.{}.nii".format(subj_id)))
-	assert os.path.isfile(os.path.join(sswarper_outdir, "anatQQ.{}.aff12.1D".format(subj_id)))
-	assert os.path.isfile(os.path.join(sswarper_outdir, "anatQQ.{}_WARP.nii".format(subj_id)))
-
-def truncate_epi(epi, out_dir, volumes):
-	"""
-	Truncates a copy of EPI data to the inputted number of volumes. Places this
-	copy in the passed output directory
-
-	Parameters:
-		epi (String): Path to EPI data
-		out_dir (String): Path to output directory where truncated EPI is placed
-		volumes: The number of volumes that the EPI data is truncated to
-	Returns:
-		Path to the truncated EPI data
-	"""
-
-	assert (os.path.isfile(epi)), "Path to EPI data does not exist"
-	assert (os.path.exists(out_dir)), "Output directory does not exist"
-	assert (volumes > 0), "Desired volumes must be greater than 0"
-
-	# Use afni's 3dinfo to check number of volumes in epi
-	# Equivalent to shell command: 3dinfo -nv $epi
-	subj_vol = int(subprocess.check_output(["3dinfo", "-nv", epi]))
-	record("The current number of volumes is {}".format(subj_vol))
-
-	if (subj_vol > volumes):
-		record("Truncating to first {} volumes".format(volumes))
-		epi_toVolumes = out_dir + "to{}".format(volumes)
-
-		# Use afni's 3dTcat to truncate epi to inputted number of volumes
-		# Equivalent to shell command: 3dTcat -prefix "${outdir}/to990" $epi'[0..989]
-		try:
-			record(subprocess.check_output([
-				"3dTcat -prefix {} {}'[0..{}]'".format(epi_toVolumes, epi, volumes - 1)], 
-				shell=True, stderr=subprocess.STDOUT))
-			epi_toVolumes += "+orig."
-			epi = epi_toVolumes
-		except subprocess.CalledProcessError as e:
-			cpe_output(e, "3dTcat failed.")
-
-	try:
-		check_vol = int(subprocess.check_output([
-			"3dinfo", "-nv", epi]))
-	except subprocess.CalledProcessError as e:
-		cpe_output(e, "EPI does not exist") 
-	
-	assert (check_vol == volumes), "TCat EPI does not have the correct number of volumes"
-	return epi
-
-def set_gm_mask(rsproc):
-	"""
-	Modifies a RSproc file by supplying the grey matter mask as an input to the blur_in_mask
-	function
-
-	Parameters:
-		rsproc (String): Path to the RSproc
-	"""
-
-	assert os.path.isfile(rsproc), "File does not exist"
-
-	with open(rsproc, "r") as file:
-		filedata = file.read()
-
-	filedata = filedata.replace("-Mmask full_mask.$subj+tlrc", "-mask mask_GM_resam+tlrc")
-
-	with open(rsproc, "w") as file:
-		file.write(filedata)
-
-def generate_afni_proc(args, template):
-	"""
-	Generates the afni_proc.py script according to the inputted parameters
-
-	Parameters:
-		args (Namespace): Container that holds the desired parameters for preprocessing that are mapped to flags
-		template: The template that will be the base for alignment
-	Returns:
-		afni_proc.py script in list format separated by spaces.
-		A name that corresponds to the preprocessing steps, used by to rename the output later
-	"""
-
-	assert os.path.isfile(template), "Template does not exist"
-
-	name = "rsfmri_despike_toMNI_"
-	sswarper_outdir = os.path.join(args.out_dir, "SSwarper_Output/")
-
-	# Create afni_proc.py shell command
-	record("Generating afni_proc.py script")
-	afni_proc = [
-	"afni_proc.py", 
-	"-subj_id", args.subj_id,
-	"-script", "RSproc.{}".format(args.subj_id), "-scr_overwrite",
-	"-blocks", "despike", "align", "tlrc", "volreg", "mask", "blur", "scale", "regress",
-	"-copy_anat"]
-	
-	if args.nl_reg:
-		assert (os.path.isfile(os.path.join(sswarper_outdir, "anatSS.{}.nii".format(args.subj_id))))
-
-		afni_proc.append(os.path.join(sswarper_outdir, "anatSS.{}.nii".format(args.subj_id)))
-	else:
-		assert (os.path.isfile(args.anat))
-
-		afni_proc.append(args.anat)
-
-	afni_proc.extend(["-anat_has_skull", "no",
-	"-dsets", args.epi,
-	"-tcat_remove_first_trs", str(args.trs_remove),
-	"-align_opts_aea", "-giant_move", "-cost", "lpc+zz",
-	"-volreg_align_to", "MIN_OUTLIER",
-	"-volreg_align_e2a",
-	"-volreg_tlrc_warp",
-	"-tlrc_base", template,
-	"-volreg_warp_dxyz", str(args.dim_voxel)])
-
-	# Pass SSwarper output to afni_proc.py
-	if args.nl_reg:
-		afni_proc.extend([
-			"-tlrc_NL_warp",
-			"-tlrc_NL_warped_dsets",
-			os.path.join(sswarper_outdir, "anatQQ.{}.nii".format(args.subj_id)),
-			os.path.join(sswarper_outdir, "anatQQ.{}.aff12.1D".format(args.subj_id)),
-			os.path.join(sswarper_outdir, "anatQQ.{}_WARP.nii".format(args.subj_id))])
-
-	# If blurring only in grey matter, supply the blur in mask option.
-	# But this does not supply the grey matter mask, must call set_gm_mask
-	# afterwards to correctly modify the RSproc script to use the AFNI
-	# generated grey matter mask.
-	afni_proc.extend(["-blur_size", str(args.fwhm)])
-	name += str(args.fwhm) + "mmSmooth_"
-
-	if args.gm_blur:
-		afni_proc.extend(["-blur_in_mask", "yes"])
-
-
-	afni_proc.extend([
-		"-mask_segment_anat", "yes",
-		"-mask_segment_erode", "yes",
-		"-regress_motion_per_run",
-		"-regress_bandpass", str(args.bandpass[0]), str(args.bandpass[1]),
-		"-regress_apply_mot_types", "demean"])
-	name += "bandpass_"
-
-	# Regress 12 motion parameters
-	if args.motion_param:
-		afni_proc.append("deriv")
-
-	# Global Signal Regression
-	if args.global_signal_regression:
-		afni_proc.extend(["-regress_ROI", "brain"])
-		name += "gsregress_"
-
-
-	afni_proc.extend([
-		"-regress_opts_3dD",
-		"-jobs", str(args.cores),
-		"-regress_run_clustsim", "no"])
-
-	assert (all(isinstance(param, str) for param in afni_proc)), "Not all parameters are strings"
-
-	if name[-1] == "_":
-		name = name[:-1]
-
-	return afni_proc, name
-
-def set_epi_tr(epi, tr):
-	"""
-	Modifies the tr header information of the EPI data
-
-	Parameters:
-		epi (String): Path to the EPI dat
-		tr (float): The time step
-	"""
-
-	assert (os.path.isfile(epi))
-	assert (tr > 0)
-
-	record("Ensuring TR in EPI header info is correct.")
-	# Equivalent to shell command: 3dinfo -tr $epi
-	curr_tr = float(subprocess.check_output(["3dinfo", "-tr", epi]))
-	record("The current TR is {}".format(curr_tr))
-
-	if (not isclose(curr_tr, tr)):
-		record("Modifying TR from {} to be {}".format(curr_tr, tr))
-		# Equivalent to shell command: 3drefit -TR $epi
-		record(subprocess.check_output(["3drefit", "-TR", str(tr), epi]))
-
-	check_tr = float(subprocess.check_output(["3dinfo", "-tr", epi]))
-
-	assert (isclose(check_tr, tr)), "TR was not modified correctly"
-
-def create_EM_snapshot(volreg_epi, subj_id, out_dir, template):
-	"""
-	Creates a snapshot to check for alignment between the processed epi and
-	an inputted template
-
-	Parameters:
-		volreg_epi (String): Path to the epi after volume registration step
-		subj_id (String): Subject id
-		out_dir (String): Path to output directory
-		template (String): Path to the template that was used for registration
-	"""
-
-	assert (os.path.isfile(volreg_epi + "HEAD"))
-	assert (os.path.isfile(volreg_epi + "BRIK"))
-	assert (os.path.isdir(out_dir))
-	assert (os.path.isfile(template))
-
-	try:
-		# Equivalent to shell command: @snapshot_volreg $template $subj.results/pb03.$subj.r01.volreg+tlrc. $outdir/EM_$subj.jpg
-		# Names snapshot EM_$subj.jpg
-		record(subprocess.check_output([
-		"@snapshot_volreg", template, volreg_epi, os.path.join(out_dir, "EM_{}.jpg".format(subj_id))], stderr=subprocess.STDOUT))
-	except subprocess.CalledProcessError as e:
-		cpe_output(e, "Error creating the EPI on MNI registration snapshot")
-
-def create_seed_based_network(epi, out_dir, seed):
-	"""
-	Seed based analysis - Creates a correlation map based on the time course 
-	of the seed region. Will create intermediate directories when saving to 
-	output directory.
-
-	Parameters:
-		epi (String): Path to the processed EPI data
-		out_dir (String): Path to the output directory
-		seed (String): Path to a seed ROI in NIFTI format
-	"""
-	assert (os.path.isfile(epi))
-	assert (os.path.isfile(seed))
-
-	record("Creating seed based correlation map")
-	data, seed, header = dc.read_data(epi, seed)
-	seed_tc = dc.extract_seed_tc(seed, data)
-	correlation = dc.calculate_static_corr(seed_tc, data)
-	output_name = os.path.basename(epi)
-	output_name = output_name[:output_name.find(".nii")]
-	dc.save_output(correlation, header, output_name + "_DMNStaticCorr", out_dir)
-
-def afni_to_nifti(afni_file, name=""):
-	"""
-	Converts an AFNI file format (.HEAD/.BRIK) to NIFTI file format (.nii).
-	Names the outputed NIFTI file if passed a name parameter
-
-	Parameter:
-		afni_file (String): Path to the file in AFNI format
-		name (String): Name of converted file
-	"""
-
-	assert (os.path.isfile(afni_file + "HEAD"))
-	assert (os.path.isfile(afni_file + "BRIK"))
-
-	record("Converting from AFNI to NIFTI")
-	try:
-		# Equivalent to shell command: 
-		# 3dAFNItoNIFTI -prefix $name $afni_file 
-		command = ["3dAFNItoNIFTI"]
-		if name:
-			command.extend(["-prefix", name])
-		command.append(afni_file)
-		record(subprocess.check_output(command, stderr=subprocess.STDOUT))
-
-		return name + ".nii"
-
-	except subprocess.CalledProcessError as e:
-		cpe_output(e, "Error converting file to NIFTI")
-
-def move_to_outdir(out_dir, *args):
-	"""
-	Moves any number of files into out_dir
-
-	Parameters:
-		*args (String): Path to files
-		out_dir (String): Path to the output directory
-	"""
-
-	assert (os.path.isdir(out_dir))
-
-	for file in args:
-		shutil.move(file, out_dir)
-
-def clean(subj_id):
-	"""
-	Removes previous {sub}.results directories from pwd
-
-	Parameter:
-		subj_id (String): Subject Id
-	"""
-	old_dir = "{}.results".format(subj_id)
-
-	if (os.path.isdir(old_dir)):
-		record("Clean - Removing {}".format(old_dir))
-		shutil.rmtree(old_dir)
-
-def run():
-	"""
-	Runs this script
-
-	"""
-	mni = "MNI152_T1_1mm_SSW.nii"
-	seed = "FIND_pCC.nii"
-	args = parse_args(sys.argv[1:])
-
-	clean(args.subj_id)
-
-	os.environ['OMP_NUM_THREADS'] = str(args.cores)
-
-	# outdir = outdir/Processed/
-	args.out_dir = create_outdir(args.out_dir)
-	results_dir = "{}.results".format(args.subj_id)
-	afni_final = os.path.join(results_dir, "errts.{}.tproject+tlrc.".format(args.subj_id))
-	result = os.path.join(args.out_dir, afni_final)
-
-	if (os.path.isfile(result + "HEAD") and os.path.isfile(result + "BRIK")
-		and not args.rerun):
-		record("Data has already been preprocessed.")
-		record("Results of preprocessing are the following files: ")
-		record(result + "HEAD")
-		record(result + "BRIK")
-		record("Use flag -r/--rerun to override results and rerun the preprocessing")
-		return
-	
-	else:
-		if os.path.isdir(os.path.join(args.out_dir, results_dir)):
-			record("Overriding and deleting: {}". format(os.path.join(args.out_dir, results_dir)))
-			shutil.rmtree(os.path.join(args.out_dir, results_dir))
-
-		if args.nl_reg:
-			run_SSwarper(args.out_dir, args.subj_id, args.anat, mni)
-		if args.volumes:
-			args.epi = truncate_epi()
-		if args.time_step:
-			set_epi_tr(args.epi, args.time_step)
-
-		afni_proc, name = generate_afni_proc(args, mni)
-		# Execute afni_proc.py, creates RSproc.$subj script
-		try:
-			record(subprocess.check_output(afni_proc, stderr=subprocess.STDOUT))
-		except subprocess.CalledProcessError as e:
-			cpe_output(e, "Failed to generate RSproc.")
-
-		rsproc = "RSproc.{}".format(args.subj_id)
-		if args.gm_blur:
-			set_gm_mask(rsproc)
-
-		# Execute RSproc.$subj
-		try:
-			record(subprocess.check_output(["tcsh", "-xef", rsproc], stderr=subprocess.STDOUT))
-		except subprocess.CalledProcessError as e:
-			cpe_output(e, "Preprocessing failed in RSproc")
-
-		# Rename and convert errts.tproject and move $sub.results
-		name = afni_to_nifti(afni_final, name)
-
-		create_seed_based_network(name, args.out_dir, seed)
-		shutil.move(name, results_dir)
-
-
-		create_EM_snapshot(os.path.join(results_dir, "pb02.{}.r01.volreg+tlrc.".format(args.subj_id)), 
-			args.subj_id, args.out_dir, mni)
-
-		record("Finished preprocessing, moving results to output directory")
-		move_to_outdir(args.out_dir, rsproc, file, results_dir)
-
-
-if __name__ == "__main__":
-
-	# All output is written to rsfmri_pp_afni_output.txt for verification
-	# in case errors occur
-	file = os.path.basename(__file__)
-	file = file[:file.find(".py")] + "_output.txt"
-	output_file = open(file, "w")
-
-	run()
-	
-=======
 """
 PreprocessingPipeline is meant to preprocess rsFMRI data through the AFNI
 software package. 
@@ -1043,5 +492,4 @@
             shutil.move(name + ".nii", results_dir)
 
             record("Finished preprocessing, moving results to output directory")
-            move_to_outdir(args.out_dir, rsproc, file, results_dir)
->>>>>>> f3010a1b
+            move_to_outdir(args.out_dir, rsproc, file, results_dir)